###
# Copyright 2017 Hewlett Packard Enterprise, Inc. All rights reserved.
#
# Licensed under the Apache License, Version 2.0 (the "License");
# you may not use this file except in compliance with the License.
# You may obtain a copy of the License at
#
#  http://www.apache.org/licenses/LICENSE-2.0
#
# Unless required by applicable law or agreed to in writing, software
# distributed under the License is distributed on an "AS IS" BASIS,
# WITHOUT WARRANTIES OR CONDITIONS OF ANY KIND, either express or implied.
# See the License for the specific language governing permissions and
# limitations under the License.
###


# -*- coding: utf-8 -*-
"""This is the helper module for RDMC"""

#---------Imports---------
from __future__ import unicode_literals
import os
import sys
import time
import json
import logging

from collections import OrderedDict
from ctypes import create_string_buffer, c_char_p, byref

import six
import pyaes

from prompt_toolkit.completion import Completer, Completion

import redfish.ris
import redfish.hpilo.risblobstore2 as risblobstore2

import versioning
#from rdmc_base_classes import HARDCODEDLIST

if os.name == 'nt':
    from six.moves import winreg
    from win32con import HKEY_LOCAL_MACHINE

#---------End of imports---------


#---------Debug logger---------

LOGGER = logging.getLogger()

# default logging level setting
LOGGER.setLevel(logging.ERROR)
# log all errors to stderr instead of stdout
LERR = logging.StreamHandler(sys.stderr)
# loggin format
LERRFMT = logging.Formatter("%(levelname)s\t: %(message)s")
# set formatter
LERR.setFormatter(LERRFMT)
LERR.name = 'lerr'
# default stderr level setting
LERR.setLevel(logging.WARN)
# logger handle
LOGGER.addHandler(LERR)

#---------End of debug logger---------

class ReturnCodes(object):
    """ Return code class to be used by all functions """
    SUCCESS = 0

    # ****** RDMC ERRORS ******
    CONFIGURATION_FILE_ERROR = 1
    COMMAND_NOT_ENABLED_ERROR = 2
    INVALID_COMMAND_LINE_ERROR = 3
    INVALID_FILE_FORMATTING_ERROR = 4
    USER_NOT_ADMIN = 5
    NO_CONTENTS_FOUND_FOR_OPERATION = 6
    INVALID_FILE_INPUT_ERROR = 7
    NO_CHANGES_MADE_OR_FOUND = 8
    NO_VALID_INFO_ERROR = 9

    # ****** CLI ERRORS ******
    UI_CLI_ERROR_EXCEPTION = 10
    UI_CLI_WARN_EXCEPTION = 11
    UI_CLI_USAGE_EXCEPTION = 12
    UI_CLI_COMMAND_NOT_FOUND_EXCEPTION = 13

    # ****** RMC/RIS ERRORS ******
    RIS_UNDEFINED_CLIENT_ERROR = 21
    RIS_CURRENTLY_LOGGED_IN_ERROR = 22
    RIS_INSTANCE_NOT_FOUND_ERROR = 23
    RIS_NOTHING_SELECTED_ERROR = 24
    RIS_NOTHING_SELECTED_FILTER_ERROR = 25
    RIS_NOTHING_SELECTED_SET_ERROR = 26
    RIS_INVALID_SELECTION_ERROR = 27
    RIS_VALIDATION_ERROR = 28
    RIS_MISSING_ID_TOKEN = 29
    RIS_SESSION_EXPIRED = 30

    # ****** REST V1 ERRORS ******
    V1_RETRIES_EXHAUSTED_ERROR = 31
    V1_INVALID_CREDENTIALS_ERROR = 32
    V1_SERVER_DOWN_OR_UNREACHABLE_ERROR = 33
    V1_CHIF_DRIVER_MISSING_ERROR = 34
    REST_ILOREST_CHIF_DLL_MISSING_ERROR = 35
    REST_ILOREST_UNEXPECTED_RESPONSE_ERROR = 36
    REST_ILOREST_ILO_ERROR = 37
    REST_ILOREST_CREATE_BLOB_ERROR = 38
    REST_ILOREST_READ_BLOB_ERROR = 39

    # ****** RDMC ERRORS ******
    SAME_SETTINGS_ERROR = 40
    FIRMWARE_UPDATE_ERROR = 41
    BOOT_ORDER_ENTRY_ERROR = 42
    NIC_MISSING_OR_INVALID_ERROR = 43
    NO_CURRENT_SESSION_ESTABLISHED = 44
    FAILURE_DURING_COMMIT_OPERATION = 45
    MULTIPLE_SERVER_CONFIG_FAIL = 51
    MULTIPLE_SERVER_INPUT_FILE_ERROR = 52
    LOAD_SKIP_SETTING_ERROR = 53
    INCOMPATIBLE_ILO_VERSION_ERROR = 54
    INVALID_CLIST_FILE_ERROR = 55
    UNABLE_TO_MOUNT_BB_ERROR = 56
    BIRTHCERT_PARSE_ERROR = 57
    INCOMPATIBLE_SERVER_TYPE = 58
    ILO_LICENSE_ERROR = 59
    RESOURCE_EXISTS_ERROR = 60

    # ****** RMC/RIS ERRORS ******
    RIS_VALUE_CHANGED_ERROR = 61
    RIS_REF_PATH_NOT_FOUND_ERROR = 62
    RIS_ILO_RESPONSE_ERROR = 63
    RIS_ILO_INIT_ERROR = 64
    RIS_SCHEMA_PARSE_ERROR = 65

    # ****** REST V1 ERRORS ******
    REST_ILOREST_WRITE_BLOB_ERROR = 70
    REST_ILOREST_BLOB_DELETE_ERROR = 71
    REST_ILOREST_BLOB_FINALIZE_ERROR = 72
    REST_ILOREST_BLOB_NOT_FOUND_ERROR = 73
    JSON_DECODE_ERROR = 74
    V1_SECURITY_STATE_ERROR = 75
    REST_ILOREST_BLOB_OVERRIDE_ERROR = 76
    REST_BLOB_RETRIES_EXHAUSETED_ERROR = 77

    # ****** RDMC ERRORS ******
    RESOURCE_ALLOCATION_ISSUES_ERROR = 80
    ENCRYPTION_ERROR = 81
    DRIVE_MISSING_ERROR = 82
    PATH_UNAVAILABLE_ERROR = 83

    # ****** RIS ERRORS ******
    RIS_RIS_BIOS_UNREGISTERED_ERROR = 100

    # ***** Upload/Download ERRORS ******
    FAILED_TO_DOWNLOAD_COMPONENT = 101
    UPDATE_SERVICE_BUSY = 102
    FAILED_TO_UPLOAD_COMPONENT = 103
    TASKQUEUE_ERROR = 104

    # ****** GENERAL ERRORS ******
    GENERAL_ERROR = 255

class RdmcError(Exception):
    """ Baseclass for all rdmc exceptions """
    errcode = 1
    def __init__(self, message=None):
        Exception.__init__(self, message)

class ConfigurationFileError(RdmcError):
    """Raised when something is wrong in the config file"""
    errcode = 3

class CommandNotEnabledError(RdmcError):
    """ Raised when user tries to invoke a command that isn't enabled """
    pass

class PathUnavailableError(Exception):
    """Raised when the requested path is unavailable"""
    pass

class InvalidCommandLineError(RdmcError):
    """ Raised when user enter incorrect command line arguments """
    pass

class NoCurrentSessionEstablished(RdmcError):
    """ Raised when user enter incorrect command line arguments """
    pass

class NoChangesFoundOrMadeError(RdmcError):
    """ Raised when no changes were found or made on the commit function """
    pass

class StandardBlobErrorHandler(RdmcError):
    """ Raised when error occured for blob operations """
    pass

class InvalidCommandLineErrorOPTS(RdmcError):
    """ Raised when user enter incorrect command line arguments """
    pass

class InvalidFileInputError(RdmcError):
    """ Raised when user enter an invalid file input """
    pass

class InvalidFileFormattingError(RdmcError):
    """ Raised when user enter incorrect load file formatting """
    pass

class WindowsUserNotAdmin(RdmcError):
    """ Raised when user is not running as admin """
    pass

class NoContentsFoundForOperationError(RdmcError):
    """ Raised when no contents were found for the current operation """
    pass

class InfoMissingEntriesError(RdmcError):
    """ Raised when no valid entries for info were found in the current
        instance"""
    pass

class InvalidOrNothingChangedSettingsError(RdmcError):
    """ Raised when something is wrong with the settings """
    pass

class NoDifferencesFoundError(RdmcError):
    """ Raised when no differences are found in the current configuration """
    pass

class NothingSelectedError(RdmcError):
    """ Raised when type selection is reference but none have been provided """
    pass

class InvalidPropertyError(RdmcError):
    """ Raised when one or more properties or attributes are in conflict with current or
        specified configuration"""
    pass

class MultipleServerConfigError(RdmcError):
    """ Raised when one or more servers failed to load given configuration """
    pass

class InvalidMSCfileInputError(RdmcError):
    """ Raised when servers input file for load has incorrect parameters"""
    pass

class FirmwareUpdateError(RdmcError):
    """ Raised when there is an error while updating firmware """
    pass

class FailureDuringCommitError(RdmcError):
    """ Raised when there is an error during commit """
    pass

class BootOrderMissingEntriesError(RdmcError):
    """ Raised when no entries were found for bios tools """
    pass

class NicMissingOrConfigurationError(RdmcError):
    """ Raised when no entries are found for given NIC or all NICs are \
     configured or when wrong inputs are presented for NIC entries"""
    pass

class IncompatibleiLOVersionError(RdmcError):
    """Raised when the iLO version is above or below the required \
    version"""
    pass

class IncompatableServerTypeError(RdmcError):
    """Raised when the server type is incompatable with the requested\
    command"""
    pass

class IloLicenseError(RdmcError):
    """Raised when the proper iLO license is not available for a command"""
    pass

class ResourceExists(RdmcError):
    """Raised when the account to be added already exists"""
    pass

class InvalidCListFileError(RdmcError):
    """Raised when an error occurs while reading the cfilelist \
    within AHS logs"""
    pass

class PartitionMoutingError(RdmcError):
    """Raised when there is error or iLO fails to respond to \
    partition mounting request"""
    pass

class DownloadError(RdmcError):
    """Raised when the component fails to download"""
    pass

class UploadError(RdmcError):
    """Raised when the component fails to download"""
    pass

class TimeOutError(RdmcError):
    """Raised when the update service times out"""
    pass

class LibHPsrvMissingError(RdmcError):
    """ Raised when unable to obtain the libhpsrv handle"""
    pass

class BirthcertParseError(RdmcError):
    """ Raised when unable to parse the birthcert"""
    pass

class InvalidKeyError(RdmcError):
    """ Raised when an invalid encryption key is used"""
    pass

class UnableToDecodeError(RdmcError):
    """ Raised when the file is unable to be decoded using the given key"""
    pass

class UnabletoFindDriveError(RdmcError):
    """Raised when there is an issue finding required label"""
    pass

class TaskQueueError(RdmcError):
    """ Raised when there is an issue with the current order of taskqueue """
    pass

class InvalidSmartArrayConfigurationError(RdmcError):
    """ Raised for an invalid configuration of a smart array controller and/or disk configuration"""
    pass

class FallbackChifUse(RdmcError):
    """ Fallback Chif Use """
    pass

class UI(object):
    """ UI class handles all of our printing etc so we have
    consistency across the project """

    def __init__(self, verbosity=1):
        self.verbosity = verbosity

    def printer(self, data, flush=True, excp=None, verbose_override=False):
        """ Print wrapper for stdout vs fileout """
        if self.verbosity >= 0 or verbose_override:
            if excp:
                sys.stderr.write(str(data))
            else:
                try:
                    sys.stdout.write(str(data))
                    if flush:
                        sys.stdout.flush()
                except IOError as excp:
                    pass

    def command_not_found(self, cmd):
        """ Called when command was not found """
        self.printer(("\nCommand '%s' not found. Use the help command to " \
                        "see a list of available commands\n" % cmd), excp=True)
        return ReturnCodes.UI_CLI_COMMAND_NOT_FOUND_EXCEPTION

    def command_not_enabled(self, cmd, excp):
        """ Called when command has not been enabled """
        self.printer(("\nCommand \'%s\' has not been enabled: %s\n" % (cmd, excp)), excp=excp)

    def invalid_commmand_line(self, excp):
        """ Called when user entered invalid command line entries """
        self.printer(("\nError: %s\n" % excp), excp=excp)

    def standard_blob_error(self, excp):
        """ Called when user error encountered with blob """
        self.printer(("\nError: Blob operation failed with error code %s\n" % excp), excp=excp)

    def invalid_file_formatting(self, excp):
        """ Called when file formatting is unrecognizable """
        self.printer(("\nError: %s\n" % excp), excp=excp)

    def user_not_admin(self):
        """ Called when file formatting in unrecognizable """
        self.printer(("\nBoth remote and local mode is accessible when %s " \
             "is run as administrator. Only remote mode is available for non-" \
             "admin user groups.\n" % versioning.__longname__), excp=True)

    def no_contents_found_for_operation(self, excp):
        """ Called when no contents were found for the current operation"""
        self.printer(("\nError: %s\n" % excp), excp=True)

    def nothing_selected(self):
        """ Called when nothing has been select yet """
        self.printer("\nNo type currently selected. Please use the" \
                         " 'types' command to\nget a list of types, or input" \
                         " your type by using the '--selector' flag.\n", excp=True)

    def nothing_selected_filter(self):
        """ Called when nothing has been select after a filter set """
        self.printer("\nNothing was found to match your provided filter.\n", excp=True)

    def nothing_selected_set(self):
        """ Called when nothing has been select yet """
        self.printer("\nNothing is selected or selection is read-only.\n", excp=True)

    def no_differences_found(self, excp):
        """ Called when no difference is found in the current configuration """
        self.printer(("Error: %s\n" % excp), excp=True)

    def multiple_server_config_fail(self, excp):
        """Called when one or more servers failed to load given configuration"""
        self.printer(("Error: %s\n" % excp), excp=True)

    def multiple_server_config_input_file(self, excp):
        """Called when servers input file has incorrect information"""
        self.printer(("Error: %s\n" % excp), excp=True)

    def invalid_credentials(self, timeout):
        """ Called user has entered invalid credentials
        :param timeout: timeout given for failed login attempt
        :type timeout: int.
        """
        self.printer("Validating...", excp=True)

        for _ in range(0, (int(str(timeout))+10)):
            time.sleep(1)
            self.printer(".", excp=True)

        self.printer("\nError: Could not authenticate. Invalid " \
                         "credentials, or bad username/password.\n", excp=True)

    def bios_unregistered_error(self):
        """ Called when ilo/bios unregistered error occurs """
        self.printer("\nERROR 100: Bios provider is unregistered. Please" \
                     " refer to the documentation for details on this issue.\n", excp=True)

    def error(self, msg, inner_except=None):
        """ Used for general error handling
        :param inner_except: raised exception to be logged
        :type inner_except: exception.
        """
        LOGGER.error(msg)
        if inner_except is not None:
            LOGGER.error(inner_except)
            self.printer("\nError: %s, %s\n" % (msg, inner_except))
        self.printer("\nError: %s\n" % msg)

    def warn(self, msg, inner_except=None):
        """ Used for general warning handling
        :param inner_except: raised exception to be logged
        :type inner_except: exception.
        """
        LOGGER.warn(msg)
        if inner_except is not None:
            LOGGER.warn(inner_except)
            self.printer("\nWarning: %s, %s\n" % (msg, inner_except))
        self.printer("\nWarning: %s\n" % msg)

    def retries_exhausted_attemps(self):
        """ Called when url retries have been exhausted """
        self.printer(("\nError: Could not reach URL. Retries have been exhausted.\n"), excp=True)

    def print_out_json(self, content):
        """ Print out json content to std.out with sorted keys
        :param content: content to be printed out
        :type content: str.
        """
        #stringify
        content = json.dumps(content, indent=2, cls=redfish.ris.JSONEncoder, sort_keys=True)
        self.printer(content, verbose_override=True)
        self.printer('\n')

    def print_out_json_ordered(self, content):
        """ Print out sorted json content to std.out
        :param content: content to be printed out
        :type content: str.
        """
        content = OrderedDict(sorted(list(content.items()), key=lambda x: x[0]))
        content = json.dumps(content, indent=2, cls=redfish.ris.JSONEncoder)
        self.printer(content, verbose_override=True)
        self.printer('\n')

    def print_out_human_readable(self, content):
        """ Print out human readable content to std.out
        :param content: content to be printed out
        :type content: str.
        """
        self.pretty_human_readable(content, enterloop=True)
        self.printer('\n')

    def pretty_human_readable(self, content, indent=0, start=0, enterloop=False):
        """ Convert content to human readable and print out to std.out
        :param content: content to be printed out
        :type content: str.
        :param indent: indent string to be used as seperator
        :type indent: str.
        :param start: used to determine the indent level
        :type start: int.
        """
        space = '\n' + '\t' * indent + ' ' * start
        if isinstance(content, list):
            for item in content:
                if item is None:
                    continue

                self.pretty_human_readable(item, indent, start)

                if content.index(item) != (len(content) - 1):
                    self.printer(space)
        elif isinstance(content, dict):
            for key, value in content.items():
                if space and not enterloop:
                    self.printer(space)

                enterloop = False
                self.printer((str(key) + '='))
                self.pretty_human_readable(value, indent, (start + len(key) + 2))
        else:
            content = content if isinstance(content, six.string_types) else str(content)

            content = '""' if not content else content
            #Changed to support py3, verify if there is a unicode prit issue.
            self.printer(content)

class Encryption(object):
    """ Encryption/Decryption object """
    @staticmethod
    def check_fips_mode_os():
        """ Function to check for the OS fips mode
        :param key: string to encrypt with
        :type key: str.
        :returns: returns True if FIPS mode is active, False otherwise
        """
        fips = False
        if os.name == 'nt':
            reg = winreg.ConnectRegistry(None, HKEY_LOCAL_MACHINE)
            try:
                reg = winreg.OpenKey(reg, 'System\\CurrentControlSet\\Control\\'\
                                            'Lsa\\FipsAlgorithmPolicy')
                winreg.QueryInfoKey(reg)
                value, _ = winreg.QueryValueEx(reg, 'Enabled')
                if value:
                    fips = True
            except:
                fips = False
        else:
            try:
                fipsfile = open("/proc/sys/crypto/fips_enabled")
                result = fipsfile.readline()
                if int(result) > 0:
                    fipsfile = True
                fipsfile.close()
            except:
                fips = False
        return fips

    @staticmethod
    def check_fips_mode_ssl():
        """Function to check for the SSL fips mode
<<<<<<< HEAD

        Uses custom cpython ssl module API, if available. Otheriwse
        probes using ctypes.cdll APIs.

        :returns: returns True if FIPS mode is active, False otherwise

=======
        Uses custom cpython ssl module API, if available. Otheriwse
        probes using ctypes.cdll APIs.
        :returns: returns True if FIPS mode is active, False otherwise
>>>>>>> 6429c65d
        """
        import ssl
        if hasattr(ssl, 'FIPS_mode'):
            return ssl.FIPS_mode()

        from ctypes import cdll
        libcrypto = cdll.LoadLibrary(ssl._ssl.__file__)
        return libcrypto.FIPS_mode()

    def encrypt_file(self, filetxt, key):
        """ encrypt a file given a key
        :param filetxt: content to be encrypted
        :type content: str.
        :param key: string to encrypt with
        :type key: str.
        """
        try:
            filetxt = filetxt.encode()
        except (UnicodeDecodeError, AttributeError):
            pass #must be encoded already
        try:
            key = key.encode()
        except (UnicodeDecodeError, AttributeError):
            pass #must be encoded already
        if Encryption.check_fips_mode_os():
            raise CommandNotEnabledError("Encrypting of files is not available"\
                                         " in FIPS mode.")
        if len(key) not in [16, 24, 32]:
            raise InvalidKeyError("")
        else:
            encryptedfile = pyaes.AESModeOfOperationCTR(key).encrypt(filetxt)

        return encryptedfile

    def decrypt_file(self, filetxt, key):
        """ decrypt a file given a key
        :param filetxt: content to be decrypted
        :type content: str.
        :param key: string to decrypt with
        :type key: str.
        :returns: returns the decrypted file
        """
        try:
            filetxt = filetxt.encode()
        except (UnicodeDecodeError, AttributeError):
            pass #must be encoded already
        try:
            key = key.encode()
        except (UnicodeDecodeError, AttributeError):
            pass #must be encoded already
        if len(key) not in [16, 24, 32]:
            raise InvalidKeyError("")
        else:
            decryptedfile = pyaes.AESModeOfOperationCTR(key).decrypt(filetxt)
            try:
                json.loads(decryptedfile)
            except:
                raise UnableToDecodeError("Unable to decrypt the file, make "\
                        "sure the key is the same as used in encryption.")

        return decryptedfile

    @staticmethod
    def decode_credentials(credential):
        """ decode an encoded credential
        :param credential: credential to be decoded
        :type credential: str.
        :returns: returns the decoded credential
        """

        lib = risblobstore2.BlobStore2.gethprestchifhandle()
        credbuff = create_string_buffer(credential.encode('utf-8'))
        retbuff = create_string_buffer(128)

        lib.decode_credentials.argtypes = [c_char_p]

        lib.decode_credentials(credbuff, byref(retbuff))

        risblobstore2.BlobStore2.unloadchifhandle(lib)
        try:
            retbuff.value.decode('utf-8')
            if not retbuff.value:
                raise UnableToDecodeError("")
        except:
            raise UnableToDecodeError("Unable to decode credential %s." % credential)

        return retbuff.value

    @staticmethod
    def encode_credentials(credential):
        """ encode a credential
        :param credential: credential to be encoded
        :type credential: str.
        :returns: returns the encoded credential
        """

        lib = risblobstore2.BlobStore2.gethprestchifhandle()
        if isinstance(credential, bytes):
            credential = credential.decode('utf-8')
        credbuff = create_string_buffer(credential.encode('utf-8'))

        retbuff = create_string_buffer(128)

        lib.encode_credentials.argtypes = [c_char_p]

        lib.encode_credentials(credbuff, byref(retbuff))

        risblobstore2.BlobStore2.unloadchifhandle(lib)
        try:
            if six.PY2:
                enc_val = retbuff.value.encode('utf-8')
            elif six.PY3:
                enc_val = retbuff.value.decode('utf-8')#.encode('utf-8')
            if not retbuff.value:
                raise UnableToDecodeError("")
        except Exception as exp:
            raise UnableToDecodeError("Unable to decode credential %s." % credential)

        return enc_val

class TabAndHistoryCompletionClass(Completer):
    """ Tab and History Class used by interactive mode """
    def __init__(self, options):
        self.options = options
        self.toolbar_text = None
        self.last_complete = None

    def get_completions(self, document, complete_event):
        """ Function to return the options for autocomplete """
        word = ""
        self.toolbar_text = ""
        lstoption = self.options
        if document.text:
            tokens = document.text.split()
            #We aren't completing options yet
            tokens = [token for token in tokens if not token.startswith('-')]

            self.last_complete = tokens[-1]
            nestedtokens = self.last_complete.split('/')

            if not document.text.endswith(" "):
                tokens.pop()
                word = document.get_word_under_cursor()
            else:
                nestedtokens = []
            if word == '/':
                word = ''

            if len(tokens) >= 1:
                if tokens[0] == 'select':
                    #only first type
                    if len(tokens) >= 2:
                        lstoption = []
                    else:
                        lstoption = self.options.get(tokens[0], {})
                elif tokens[0] in ['get', 'list', 'info', 'set']:
                    #Match properties
                    nested_data = self.options.get('nestedprop', {})
                    nested_info = self.options.get('nestedinfo', {})
                    for token in nestedtokens:
                        try:
                            nested_data = nested_data[token]
                            if tokens[0] == 'get' and isinstance(nested_data, dict):
                                for k in list(nested_data.keys()):
                                    if k.lower() in HARDCODEDLIST or '@odata' in k.lower() or \
                                                            '@redfish.allowablevalues' in k.lower():
                                        del nested_data[k]
                            if nested_info:
                                if 'properties' in nested_info:
                                    nested_info = nested_info['properties']
                                if not 'AttributeName' in nested_info[token]:
                                    nested_info = nested_info['properties'][token] if 'properties' \
                                                        in nested_info else nested_info[token]
                                else:
                                    nested_info = nested_info[token]
                        except Exception:
                            break
                    nested_data = list(nested_data.keys()) if isinstance(nested_data, dict) else []
                    lstoption = nested_data

                    #Try to get info for help bar
                    help_text = nested_info.get('HelpText', '')
                    enum_tab = []
                    if 'Type' in nested_info and nested_info['Type'].lower() == "enumeration":
                        help_text += "\nPossible Values:\n"
                        for value in nested_info['Value']:
                            enum_tab.append(value['ValueName'])
                            help_text += six.u(str(value['ValueName'])) + ' '

                    if not help_text:
                        try:
                            nested_info = nested_info['properties']
                        except KeyError:
                            pass
                        help_text = nested_info.get('description', '')
                        if 'enum' in nested_info:
                            help_text += "\nPossible Values:\n"
                            for value in nested_info['enum']:
                                enum_tab.append(value)
                                help_text += six.u(str(value)) + ' '
                    if isinstance(help_text, str):
                        help_text = help_text.replace('. ', '.\n')
                    self.toolbar_text = help_text
                else:
                    lstoption = {}
            else:
                for token in tokens:
                    #just match commands
                    lstoption = self.options.get(token, {})

        for opt in lstoption:
            if opt == word:
                self.last_complete = opt
            if opt.startswith(word):
                yield Completion(
                    opt + '',
                    start_position=-len(word))

    def bottom_toolbar(self):
        return self.toolbar_text if self.toolbar_text else None

    def updates_tab_completion_lists(self, options):
        """ Function to update tab completion lists
        :param options: options list
        :type options: list.
        """
        # Loop through options passed and add them to them
        # to the current tab options list
        for key, value in options.items():
            self.options[key] = value
<|MERGE_RESOLUTION|>--- conflicted
+++ resolved
@@ -557,18 +557,9 @@
     @staticmethod
     def check_fips_mode_ssl():
         """Function to check for the SSL fips mode
-<<<<<<< HEAD
-
-        Uses custom cpython ssl module API, if available. Otheriwse
-        probes using ctypes.cdll APIs.
-
-        :returns: returns True if FIPS mode is active, False otherwise
-
-=======
         Uses custom cpython ssl module API, if available. Otheriwse
         probes using ctypes.cdll APIs.
         :returns: returns True if FIPS mode is active, False otherwise
->>>>>>> 6429c65d
         """
         import ssl
         if hasattr(ssl, 'FIPS_mode'):
@@ -798,4 +789,4 @@
         # Loop through options passed and add them to them
         # to the current tab options list
         for key, value in options.items():
-            self.options[key] = value
+            self.options[key] = value