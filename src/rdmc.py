--- conflicted
+++ resolved
@@ -92,11 +92,7 @@
     # in FIPS mode
     FIPSSTR = ""
     if Encryption.check_fips_mode_os() and not Encryption.check_fips_mode_ssl():
-<<<<<<< HEAD
-        ssl.FIPS_mode_set(long(1))
-=======
         ssl.FIPS_mode_set(int(1))
->>>>>>> 6429c65d
         if ssl.FIPS_mode():
             FIPSSTR = "FIPS mode enabled using openssl version %s.\n" % ssl.OPENSSL_VERSION
         else:
@@ -953,4 +949,3 @@
 
     # Return code
     sys.exit(RDMC.retcode)
-
