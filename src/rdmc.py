###
# Copyright 2016-2021 Hewlett Packard Enterprise, Inc. All rights reserved.
#
# Licensed under the Apache License, Version 2.0 (the "License");
# you may not use this file except in compliance with the License.
# You may obtain a copy of the License at
#
#  http://www.apache.org/licenses/LICENSE-2.0
#
# Unless required by applicable law or agreed to in writing, software
# distributed under the License is distributed on an "AS IS" BASIS,
# WITHOUT WARRANTIES OR CONDITIONS OF ANY KIND, either express or implied.
# See the License for the specific language governing permissions and
# limitations under the License.
###

# -*- coding: utf-8 -*-
"""
This is the main module for Redfish Utility which handles all of the CLI and UI interfaces
"""

# ---------Imports---------
# -*- coding: utf-8 -*-
from __future__ import unicode_literals

import collections
import copy
import ctypes
import errno
import glob
import importlib
import logging
import os
import shlex
import ssl
import sys
import traceback
import warnings
from argparse import ArgumentParser
from argparse import RawTextHelpFormatter
from builtins import int
from builtins import open
from builtins import str
from builtins import super

import redfish.hpilo
import redfish.rest.v1
import redfish.ris
import six
from prompt_toolkit import PromptSession
from prompt_toolkit.auto_suggest import AutoSuggestFromHistory
from prompt_toolkit.formatted_text import HTML
from prompt_toolkit.shortcuts import CompleteStyle
from six.moves import input

import cliutils
import extensions
import versioning
from config.rdmc_config import RdmcConfig
<<<<<<< HEAD
from rdmc_base_classes import HARDCODEDLIST
from rdmc_base_classes import RdmcCommandBase
from rdmc_base_classes import RdmcOptionParser
from rdmc_helper import AlreadyCloudConnectedError
from rdmc_helper import BirthcertParseError
from rdmc_helper import BootOrderMissingEntriesError
from rdmc_helper import CloudConnectFailedError
from rdmc_helper import CloudConnectTimeoutError
from rdmc_helper import CommandNotEnabledError
from rdmc_helper import ConfigurationFileError
from rdmc_helper import DownloadError
from rdmc_helper import Encryption
from rdmc_helper import FailureDuringCommitError
from rdmc_helper import FirmwareUpdateError
from rdmc_helper import IloLicenseError
from rdmc_helper import iLORisCorruptionError
from rdmc_helper import IncompatableServerTypeError
from rdmc_helper import IncompatibleiLOVersionError
from rdmc_helper import InfoMissingEntriesError
from rdmc_helper import InvalidCListFileError
from rdmc_helper import InvalidCommandLineError
from rdmc_helper import InvalidCommandLineErrorOPTS
from rdmc_helper import InvalidFileFormattingError
from rdmc_helper import InvalidFileInputError
from rdmc_helper import InvalidKeyError
from rdmc_helper import InvalidMSCfileInputError
from rdmc_helper import InvalidOrNothingChangedSettingsError
from rdmc_helper import LERR
from rdmc_helper import LOGGER
from rdmc_helper import MultipleServerConfigError
from rdmc_helper import NicMissingOrConfigurationError
from rdmc_helper import NoChangesFoundOrMadeError
from rdmc_helper import NoContentsFoundForOperationError
from rdmc_helper import NoCurrentSessionEstablished
from rdmc_helper import NoDifferencesFoundError
from rdmc_helper import PartitionMoutingError
from rdmc_helper import PathUnavailableError
from rdmc_helper import ProxyConfigFailedError
from rdmc_helper import RdmcError
from rdmc_helper import ResourceExists
from rdmc_helper import ReturnCodes
from rdmc_helper import StandardBlobErrorHandler
from rdmc_helper import TabAndHistoryCompletionClass
from rdmc_helper import TaskQueueError
from rdmc_helper import TimeOutError
from rdmc_helper import UI
from rdmc_helper import UnableToDecodeError
from rdmc_helper import UnabletoFindDriveError
from rdmc_helper import UploadError
from rdmc_helper import UsernamePasswordRequiredError
=======

from redfish.ris.rmc_helper import NothingSelectedError, UndefinedClientError

from rdmc_helper import (
    ReturnCodes,
    RdmcError,
    ConfigurationFileError,
    CommandNotEnabledError,
    InvalidCommandLineError,
    InvalidCommandLineErrorOPTS,
    UI,
    LOGGER,
    LERR,
    LOUT,
    InvalidFileFormattingError,
    NoChangesFoundOrMadeError,
    InvalidFileInputError,
    NoContentsFoundForOperationError,
    InfoMissingEntriesError,
    MultipleServerConfigError,
    InvalidOrNothingChangedSettingsError,
    NoDifferencesFoundError,
    InvalidMSCfileInputError,
    FirmwareUpdateError,
    BootOrderMissingEntriesError,
    NicMissingOrConfigurationError,
    StandardBlobErrorHandler,
    NoCurrentSessionEstablished,
    InvalidCListFileError,
    FailureDuringCommitError,
    IncompatibleiLOVersionError,
    PartitionMoutingError,
    TimeOutError,
    DownloadError,
    UploadError,
    BirthcertParseError,
    ResourceExists,
    IncompatableServerTypeError,
    IloLicenseError,
    InvalidKeyError,
    UnableToDecodeError,
    UnabletoFindDriveError,
    Encryption,
    PathUnavailableError,
    TaskQueueError,
    UsernamePasswordRequiredError,
    TabAndHistoryCompletionClass,
    iLORisCorruptionError,
    CloudConnectTimeoutError,
    CloudConnectFailedError,
    ProxyConfigFailedError,
    AlreadyCloudConnectedError,
)

from argparse import ArgumentParser
from rdmc_base_classes import RdmcCommandBase, RdmcOptionParser, HARDCODEDLIST

from contextlib import contextmanager

import warnings
>>>>>>> 4c57deef

warnings.filterwarnings("ignore", category=DeprecationWarning)

if os.name != "nt":
    try:
        import setproctitle
    except ImportError as error:
        pass

# always flush stdout and stderr

try:
    CLI = cliutils.CLI()
except cliutils.ResourceAllocationError as excp:
    RdmcError("Unable to allocate more resources.")
    RdmcError(
        "ILOREST return code: %s\n" % ReturnCodes.RESOURCE_ALLOCATION_ISSUES_ERROR
    )
    sys.exit(ReturnCodes.RESOURCE_ALLOCATION_ISSUES_ERROR)

try:
    # enable fips mode if our special functions are available in _ssl and OS is
    # in FIPS mode
    FIPSSTR = ""
    if Encryption.check_fips_mode_os() and not Encryption.check_fips_mode_ssl():
        ssl.FIPS_mode_set(int(1))
        if ssl.FIPS_mode():
            FIPSSTR = (
                "FIPS mode enabled using openssl version %s.\n" % ssl.OPENSSL_VERSION
            )
            LOGGER.info("FIPS mode enabled!")
        else:
            LOGGER.info("FIPS mode can not be enabled!")
except AttributeError:
    pass


class RdmcCommand(RdmcCommandBase):
    """Constructor"""

    def __init__(self, name, usage, summary, aliases, argparser, Args=None):
        super().__init__(name, usage, summary, aliases, argparser)
        self._commands = collections.OrderedDict()
        self.ui = UI(1)
        self.commands_dict = dict()
        self.interactive = False
        self._progname = "%s : %s" % (versioning.__shortname__, versioning.__longname__)
        self.opts = None
        self.encoding = None
        self.config = RdmcConfig()
        self.app = redfish.ris.RmcApp(showwarnings=True)
        self.retcode = 0
        self.candidates = dict()
        self.comm_map = dict()  # point command id names or alias to handle
        self.commlist = list()
        self._redobj = None
        self.loaded_commands = []

        # import all extensions dynamically
        for name in extensions.classNames:
            pkgName, cName = name.rsplit(".", 1)
            pkgName = "extensions" + pkgName
            try:
                if "__pycache__" not in pkgName and "Command" in cName:
                    self.commands_dict[cName] = getattr(
                        importlib.import_module(pkgName), cName
                    )()
                    sName = pkgName.split(".")[1]
                    self.add_command(cName, section=sName)
            except cliutils.ResourceAllocationError as excp:
                self.ui.error(excp)
                retcode = ReturnCodes.RESOURCE_ALLOCATION_ISSUES_ERROR
                self.ui.error("Unable to allocate more resources.")
                self.ui.printer(("ILOREST return code: %s\n" % retcode))
                sys.exit(retcode)
            except Exception as excp:
                self.ui.error(("loading command: %s" % cName), None)

        # command mapping
        commands_to_remove = []
        for command in self.commands_dict:
            try:
                self.comm_map[self.commands_dict[command].ident.get("name")] = command
                for alias in self.commands_dict[command].ident.get("aliases"):
                    self.comm_map[alias] = command
            except Exception as excp:
                self.ui.command_not_enabled(
                    ("Command '%s' unable to be " "initialized...Removing" % command),
                    excp,
                )
                commands_to_remove.append(command)

        # removing commands marked for deletion
        for cmd in commands_to_remove:
            del self.commands_dict[cmd]
        del commands_to_remove

        # ---------End of imports---------

    def add_command(self, command_name, section=None):
        """Handles to addition of new commands

        :param command_name: command name
        :type command_name: str.
        :param section: section for the new command
        :type section: str.
        """
        if section not in self._commands:
            self._commands[section] = list()

        self._commands[section].append(command_name)

    def get_commands(self):
        """Retrieves dictionary of commands"""
        return self._commands

    def search_commands(self, cmdname):
        """Function to see if command exist in added commands

        :param cmdname: command to be searched
        :type cmdname: str.
        """

        try:
            tmp = self.comm_map.get(cmdname)
            if not tmp:
                tmp = cmdname
            return self.commands_dict[tmp]
        except KeyError:
            raise cliutils.CommandNotFoundException(cmdname)

    def load_command(self, cmd):
        """Fully Loads command and returns the class instance

        :param cmd: command identifier
        :type opts: class
        :returns: defined class instance

        """
        try:
            cmd.cmdbase = RdmcCommandBase(
                cmd.ident["name"],
                cmd.ident["usage"],
                cmd.ident["summary"],
                cmd.ident["aliases"],
            )
            cmd.parser = ArgumentParser(
                prog=cmd.ident["name"],
                usage=cmd.ident["usage"],
                description=cmd.ident["description"],
                formatter_class=RawTextHelpFormatter,
            )
            cmd.rdmc = self
            cmd.definearguments(cmd.parser)
            for auxcmd in cmd.ident["auxcommands"]:
                auxcmd = self.search_commands(auxcmd)
                if auxcmd not in self.loaded_commands:
                    self.loaded_commands.append(auxcmd)
                    cmd.auxcommands[auxcmd.ident["name"]] = self.load_command(auxcmd)
                else:
                    cmd.auxcommands[auxcmd.ident["name"]] = self.commands_dict[
                        self.comm_map[auxcmd.ident["name"]]
                    ]
            return cmd
        except Exception as excp:
            raise RdmcError(
                "Unable to load command {}: {}".format(cmd.ident["name"], excp)
            )

    def _run_command(self, opts, args, help_disp):
        """Calls the commands run function

        :param opts: command options
        :type opts: options.
        :param args: list of the entered arguments
        :type args: list.
        """
        cmd = self.search_commands(args[0])

        self.load_command(cmd)

        if opts.debug:
            LOGGER.setLevel(logging.DEBUG)
            LOUT.setLevel(logging.DEBUG)

        if not opts.nologo and not self.interactive:
            CLI.version(
                self._progname, versioning.__version__, versioning.__extracontent__
            )
        if len(args) > 1:
            return cmd.run(args[1:], help_disp)

        return cmd.run([], help_disp=help_disp)

    def run(self, line, help_disp=False):
        """Main rdmc command worker function

        :param line: entered command line
        :type line: list.
        """
        if os.name == "nt":
            if not ctypes.windll.shell32.IsUserAnAdmin() != 0:
                self.app.typepath.adminpriv = False
        elif not os.getuid() == 0:
            self.app.typepath.adminpriv = False

        if "--version" in line or "-V" in line:
            CLI.printer("%s %s\n" % (versioning.__longname__, versioning.__version__))
            sys.exit(self.retcode)

        help_disp = False
        all_opts = True
        help_indx = None
        help_list = ["-h", "--help"]
        for indx, elem in enumerate(line):
            if elem in help_list:
                help_indx = indx
            if "-" in elem:
                continue
            else:
                all_opts = False
        if all_opts and (("-h" in line) or ("--help" in line)):
            line = ["-h"]
        elif help_indx:
            # for comm in self.commands_dict:
            #    if self.commands_dict[comm].ident['name'] == line[0]:
            #        self.ui.printer(self.commands_dict[comm].ident['usage'])
            #        return ReturnCodes.SUCCESS
            del line[help_indx]
            help_disp = True

        if line and line[0] in ["-h", "--help"]:
            cmddict = self.get_commands()
            sorted_keys = sorted(list(cmddict.keys()))

            for key in sorted_keys:
                if key[0] == "_":
                    continue
                else:
                    self.parser.epilog = self.parser.epilog + "\n\n" + key + "\n"
                for cmd in cmddict[key]:
                    c_help = "%-25s - %s\n" % (
                        self.commands_dict[cmd].ident["name"],
                        self.commands_dict[cmd].ident["summary"],
                    )
                    self.parser.epilog = self.parser.epilog + c_help

        (self.opts, nargv) = self.parser.parse_known_args(line)

        if self.opts.redirect:
            try:
                sys.stdout = open("console.log", "w")
            except:
                print("Unable to re-direct output for STDOUT.\n")
            else:
                print("Start of stdout file.\n\n")
            try:
                sys.stderr = open("console_err.log", "w")
            except IOError:
                print("Unable to re-direct output for STDERR.\n")
            else:
                print("Start of stderr file.\n\n")

        self.app.verbose = self.ui.verbosity = self.opts.verbose

        try:
            # Test encoding functions are there
            Encryption.encode_credentials("test")
            self.app.set_encode_funct(Encryption.encode_credentials)
            self.app.set_decode_funct(Encryption.decode_credentials)
            self.encoding = True
        except redfish.hpilo.risblobstore2.ChifDllMissingError:
            self.encoding = False

        if self.opts.config is not None and len(self.opts.config) > 0:
            if not os.path.isfile(self.opts.config):
                self.retcode = ReturnCodes.CONFIGURATION_FILE_ERROR
                sys.exit(self.retcode)

            self.config.configfile = self.opts.config
        else:
            # Default locations: Windows: executed directory Linux: /etc/ilorest/redfish.conf
            self.config.configfile = (
                os.path.join(os.path.dirname(sys.executable), "redfish.conf")
                if os.name == "nt"
                else "/etc/ilorest/redfish.conf"
            )

        if not os.path.isfile(self.config.configfile):
            LOGGER.warning("Config file '%s' not found\n\n", self.config.configfile)

        self.config.load()

        cachedir = None
        if not self.opts.nocache:
            self.config.cachedir = os.path.join(self.opts.config_dir, "cache")
            cachedir = self.config.cachedir

        if cachedir:
            self.app.cachedir = cachedir
            try:
                os.makedirs(cachedir)
            except OSError as ex:
                if ex.errno == errno.EEXIST:
                    pass
                else:
                    raise

        if self.opts.logdir and self.opts.debug:
            logdir = self.opts.logdir
        else:
            logdir = self.config.logdir

        if logdir and self.opts.debug:
            try:
                os.makedirs(logdir)
            except OSError as ex:
                if ex.errno == errno.EEXIST:
                    pass
                else:
                    raise

        if self.opts.debug:
            logfile = os.path.join(logdir, versioning.__shortname__ + ".log")

            # Create a file logger since we got a logdir
            lfile = logging.FileHandler(filename=logfile)
            formatter = logging.Formatter("%(asctime)s %(levelname)s\t: %(message)s")

            lfile.setFormatter(formatter)
            lfile.setLevel(logging.DEBUG)
            LOGGER.addHandler(lfile)
            self.app.LOGGER = LOGGER

        if (
            "login" in line or any(x.startswith("--url") for x in line) or not line
        ) and not (any(x.startswith(("-h", "--h")) for x in nargv) or "help" in line):
            if not any(x.startswith("--sessionid") for x in line):
                self.app.logout()
        else:
            creds, enc = self._pull_creds(nargv)
            self.app.restore(creds=creds, enc=enc)
            self.opts.is_redfish = self.app.typepath.updatedefinesflag(
                redfishflag=self.opts.is_redfish
            )

        if nargv:
            try:
                self.retcode = self._run_command(self.opts, nargv, help_disp)
                if self.app.cache:
                    if ("logout" not in line) and ("--logout" not in line):
                        self.app.save()
                        self.app.redfishinst = None
                else:
                    self.app.logout()
            except AttributeError:
                self.retcode = 0
                pass
            except Exception as excp:
                self.handle_exceptions(excp)

            return self.retcode
        else:
            self.cmdloop(self.opts)

            if self.app.cache:
                self.app.save()
            else:
                self.app.logout()

    def cmdloop(self, opts):
        """Interactive mode worker function

        :param opts: command options
        :type opts: options.
        """
        self.interactive = True

        if not opts.nologo:
            sys.stdout.write(FIPSSTR)
            CLI.version(
                self._progname, versioning.__version__, versioning.__extracontent__
            )

        if not self.app.typepath.adminpriv:
            self.ui.user_not_admin()

        if opts.debug:
            LOGGER.setLevel(logging.DEBUG)
            LERR.setLevel(logging.DEBUG)

        for command, values in self.commands_dict.items():
            self.commlist.append(values.ident["name"])

        for item in self.commlist:
            if item == "help":
                self.candidates[item] = self.commlist
            else:
                self.candidates[item] = []

        self._redobj = TabAndHistoryCompletionClass(dict(self.candidates))

        def bottom_toolbar():
            return HTML("<b>Restful Interface Tool</b>")

        try:
            session = PromptSession(
                completer=self._redobj,
                auto_suggest=AutoSuggestFromHistory(),
                complete_style=CompleteStyle.READLINE_LIKE,
                complete_while_typing=True,
            )
            session.output.disable_bracketed_paste()
        except Exception as e:
            print(e)
            LOGGER.info("Console error: Tab complete is unavailable.")
            session = None
        if self.opts.notab:
            LOGGER.info("No Tab Support: Tab complete is disabled.")
            session = None

        while True:
            try:
                prompt_string = str(versioning.__shortname__) + " > "
                if session:
                    if self.opts.toolbar:
                        line = session.prompt(
                            prompt_string, bottom_toolbar=bottom_toolbar
                        )
                    else:
                        line = session.prompt(prompt_string)
                else:
                    line = input(prompt_string)

            except (EOFError, KeyboardInterrupt) as error:
                line = "quit\n"

            if not len(line):
                continue
            elif line.endswith(os.linesep):
                line.rstrip(os.linesep)

            shlex.escape = ""
            nargv = shlex.shlex(line, posix=True)
            nargv.escape = ""
            nargv.whitespace_split = True
            nargv = list(nargv)
            try:
                if not (
                    any(x.startswith("-h") for x in nargv)
                    or any(x.startswith("--h") for x in nargv)
                    or "help" in line
                ):
                    if (
                        "login " in line
                        or line == "login"
                        or any(x.startswith("--url") for x in nargv)
                    ):
                        self.app.logout()
                self.retcode = self._run_command(opts, nargv, help_disp=False)
                self.check_for_tab_lists(nargv)
            except Exception as excp:
                self.handle_exceptions(excp)

            if self.opts.verbose:
                sys.stdout.write("iLOrest return code: %s\n" % self.retcode)

        return self.retcode

    def handle_exceptions(self, excp):
        """Main exception handler for both shell and interactive modes

        :param excp: captured exception to be handled
        :type excp: exception.
        """
        # pylint: disable=redefined-argument-from-local
        try:
            if excp:
                errorstr = "Exception: {0}".format(excp.__class__.__name__)
                errorstr = (
                    errorstr + "({0})".format(excp.message)
                    if hasattr(excp, "message")
                    else errorstr
                )
                LOGGER.info(errorstr)
            raise
        # ****** RDMC ERRORS ******
        except ConfigurationFileError as excp:
            self.retcode = ReturnCodes.CONFIGURATION_FILE_ERROR
            self.ui.error(excp)
            sys.exit(excp.errcode)
        except InvalidCommandLineError as excp:
            self.retcode = ReturnCodes.INVALID_COMMAND_LINE_ERROR
            self.ui.invalid_commmand_line(excp)
        except NoCurrentSessionEstablished as excp:
            self.retcode = ReturnCodes.NO_CURRENT_SESSION_ESTABLISHED
            self.ui.error(excp)
        except iLORisCorruptionError as excp:
            self.retcode = ReturnCodes.ILO_RIS_CORRUPTION_ERROR
            self.ui.error(excp)
        except CloudConnectTimeoutError as excp:
            self.retcode = ReturnCodes.CLOUD_CONNECT_TIMEOUT
            self.ui.error(excp)
        except CloudConnectFailedError as excp:
            self.retcode = ReturnCodes.CLOUD_CONNECT_FAILED
            self.ui.error(excp)
        except AlreadyCloudConnectedError as excp:
            self.retcode = ReturnCodes.CLOUD_ALREADY_CONNECTED
            self.ui.error(excp)
        except ProxyConfigFailedError as excp:
            self.retcode = ReturnCodes.PROXY_CONFIG_FAILED
            self.ui.error(excp)
        except UsernamePasswordRequiredError as excp:
            self.retcode = ReturnCodes.USERNAME_PASSWORD_REQUIRED_ERROR
            self.ui.error(excp)
        except NoChangesFoundOrMadeError as excp:
            self.retcode = ReturnCodes.NO_CHANGES_MADE_OR_FOUND
            self.ui.invalid_commmand_line(excp)
        except StandardBlobErrorHandler as excp:
            self.retcode = ReturnCodes.GENERAL_ERROR
            self.ui.standard_blob_error(excp)
        except InvalidFileInputError as excp:
            self.retcode = ReturnCodes.INVALID_FILE_INPUT_ERROR
            self.ui.invalid_commmand_line(excp)
        except InvalidCommandLineErrorOPTS as excp:
            self.retcode = ReturnCodes.INVALID_COMMAND_LINE_ERROR
        except InvalidFileFormattingError as excp:
            self.retcode = ReturnCodes.INVALID_FILE_FORMATTING_ERROR
            self.ui.invalid_file_formatting(excp)
        except NoContentsFoundForOperationError as excp:
            self.retcode = ReturnCodes.NO_CONTENTS_FOUND_FOR_OPERATION
            self.ui.no_contents_found_for_operation(excp)
        except InfoMissingEntriesError as excp:
            self.retcode = ReturnCodes.NO_VALID_INFO_ERROR
            self.ui.error(excp)
        except (
            InvalidOrNothingChangedSettingsError,
            redfish.ris.rmc_helper.IncorrectPropValue,
        ) as excp:
            self.retcode = ReturnCodes.SAME_SETTINGS_ERROR
            self.ui.error(excp)
        except NoDifferencesFoundError as excp:
            self.retcode = ReturnCodes.NO_CHANGES_MADE_OR_FOUND
            self.ui.no_differences_found(excp)
        except MultipleServerConfigError as excp:
            self.retcode = ReturnCodes.MULTIPLE_SERVER_CONFIG_FAIL
            self.ui.multiple_server_config_fail(excp)
        except InvalidMSCfileInputError as excp:
            self.retcode = ReturnCodes.MULTIPLE_SERVER_INPUT_FILE_ERROR
            self.ui.multiple_server_config_input_file(excp)
        except FirmwareUpdateError as excp:
            self.retcode = ReturnCodes.FIRMWARE_UPDATE_ERROR
            self.ui.error(excp)
        except FailureDuringCommitError as excp:
            self.retcode = ReturnCodes.FAILURE_DURING_COMMIT_OPERATION
            self.ui.error(excp)
        except BootOrderMissingEntriesError as excp:
            self.retcode = ReturnCodes.BOOT_ORDER_ENTRY_ERROR
            self.ui.error(excp)
        except NicMissingOrConfigurationError as excp:
            self.retcode = ReturnCodes.NIC_MISSING_OR_INVALID_ERROR
            self.ui.error(excp)
        except (
            IncompatibleiLOVersionError,
            redfish.ris.rmc_helper.IncompatibleiLOVersionError,
        ) as excp:
            self.retcode = ReturnCodes.INCOMPATIBLE_ILO_VERSION_ERROR
            self.ui.printer(excp)
        except IncompatableServerTypeError as excp:
            self.retcode = ReturnCodes.INCOMPATIBLE_SERVER_TYPE
            self.ui.printer(excp)
        except IloLicenseError as excp:
            self.ui.printer(excp)
            self.retcode = ReturnCodes.ILO_LICENSE_ERROR
        except InvalidCListFileError as excp:
            self.retcode = ReturnCodes.INVALID_CLIST_FILE_ERROR
            self.ui.error(excp)
        except PartitionMoutingError as excp:
            self.retcode = ReturnCodes.UNABLE_TO_MOUNT_BB_ERROR
            self.ui.error(excp)
        except TimeOutError as excp:
            self.retcode = ReturnCodes.UPDATE_SERVICE_BUSY
            self.ui.error(excp)
        except DownloadError as excp:
            self.retcode = ReturnCodes.FAILED_TO_DOWNLOAD_COMPONENT
            self.ui.error(excp)
        except UploadError as excp:
            self.retcode = ReturnCodes.FAILED_TO_UPLOAD_COMPONENT
            self.ui.error(excp)
        except BirthcertParseError as excp:
            self.retcode = ReturnCodes.BIRTHCERT_PARSE_ERROR
            self.ui.error(excp)
        except ResourceExists as excp:
            self.retcode = ReturnCodes.RESOURCE_EXISTS_ERROR
            self.ui.error(excp)
        except InvalidKeyError as excp:
            self.retcode = ReturnCodes.ENCRYPTION_ERROR
            self.ui.error("Invalid key has been entered for encryption/decryption.\n")
        except UnableToDecodeError as excp:
            self.retcode = ReturnCodes.ENCRYPTION_ERROR
            self.ui.error(excp)
        except UnabletoFindDriveError as excp:
            self.retcode = ReturnCodes.DRIVE_MISSING_ERROR
            self.ui.error(excp)
            self.ui.printer("Error occurred while reading device labels.\n")
        except PathUnavailableError as excp:
            self.retcode = ReturnCodes.PATH_UNAVAILABLE_ERROR
            if excp:
                self.ui.error(excp)
            else:
                self.ui.printer("Requested path is unavailable.")
        except TaskQueueError as excp:
            self.retcode = ReturnCodes.TASKQUEUE_ERROR
            self.ui.error(excp)
        # ****** CLI ERRORS ******
        except (CommandNotEnabledError, cliutils.CommandNotFoundException) as excp:
            self.retcode = ReturnCodes.UI_CLI_COMMAND_NOT_FOUND_EXCEPTION
            self.ui.command_not_found(excp)
            # try:
            #    self.commands_dict['HelpCommand'].run('-h')
            # except KeyError:
            #    pass

        # ****** RMC/RIS ERRORS ******
        except redfish.ris.UndefinedClientError:
            self.retcode = ReturnCodes.RIS_UNDEFINED_CLIENT_ERROR
            self.ui.error("Please login before making a selection.")
        except (
            redfish.ris.InstanceNotFoundError,
            redfish.ris.RisInstanceNotFoundError,
        ) as excp:
            self.retcode = ReturnCodes.RIS_INSTANCE_NOT_FOUND_ERROR
            self.ui.printer(excp)
        except redfish.ris.CurrentlyLoggedInError as excp:
            self.retcode = ReturnCodes.RIS_CURRENTLY_LOGGED_IN_ERROR
            self.ui.error(excp)
        except redfish.ris.NothingSelectedError as excp:
            self.retcode = ReturnCodes.RIS_NOTHING_SELECTED_ERROR
            self.ui.nothing_selected()
        except redfish.ris.NothingSelectedFilterError as excp:
            self.retcode = ReturnCodes.RIS_NOTHING_SELECTED_FILTER_ERROR
            self.ui.nothing_selected_filter()
        except redfish.ris.NothingSelectedSetError as excp:
            self.retcode = ReturnCodes.RIS_NOTHING_SELECTED_SET_ERROR
            self.ui.nothing_selected_set()
        except redfish.ris.InvalidSelectionError as excp:
            self.retcode = ReturnCodes.RIS_INVALID_SELECTION_ERROR
            self.ui.error(excp)
        except redfish.ris.rmc_helper.UnableToObtainIloVersionError as excp:
            self.retcode = ReturnCodes.INCOMPATIBLE_ILO_VERSION_ERROR
            self.ui.error(excp)
        except redfish.ris.IdTokenError as excp:
            if hasattr(excp, "message"):
                self.ui.printer(excp.message)
            else:
                self.ui.printer(
                    "Logged-in account does not have the privilege"
                    " required to fulfill the request or a required"
                    " token is missing."
                    "\nEX: biospassword flag if bios password present "
                    "or tpmenabled flag if TPM module present.\n"
                )
            self.retcode = ReturnCodes.RIS_MISSING_ID_TOKEN
        except redfish.ris.SessionExpired as excp:
            self.retcode = ReturnCodes.RIS_SESSION_EXPIRED
            self.app.logout()
            self.ui.printer(
                "Current session has expired or is invalid, "
                "please login again with proper credentials to continue.\n"
            )
        except redfish.ris.ValidationError as excp:
            self.retcode = ReturnCodes.RIS_VALIDATION_ERROR
        except redfish.ris.ValueChangedError as excp:
            self.retcode = ReturnCodes.RIS_VALUE_CHANGED_ERROR
        except redfish.ris.ris.SchemaValidationError as excp:
            self.ui.printer(
                "Error found in schema, try running with the " "--latestschema flag.\n"
            )
            self.retcode = ReturnCodes.RIS_SCHEMA_PARSE_ERROR
        # ****** RMC/RIS ERRORS ******
        except redfish.rest.connections.RetriesExhaustedError as excp:
            self.retcode = ReturnCodes.V1_RETRIES_EXHAUSTED_ERROR
            self.ui.retries_exhausted_attemps()
        except redfish.rest.connections.VnicNotEnabledError as excp:
            self.retcode = ReturnCodes.VNIC_NOT_ENABLED_ERROR
            self.ui.retries_exhausted_vnic_not_enabled()
        except redfish.rest.v1.InvalidCredentialsError as excp:
            self.retcode = ReturnCodes.V1_INVALID_CREDENTIALS_ERROR
            self.ui.invalid_credentials(excp)
        except redfish.rest.v1.JsonDecodingError as excp:
            self.retcode = ReturnCodes.JSON_DECODE_ERROR
            self.ui.error(excp)
        except redfish.rest.v1.ServerDownOrUnreachableError as excp:
            self.retcode = ReturnCodes.V1_SERVER_DOWN_OR_UNREACHABLE_ERROR
            self.ui.error(excp)
        except redfish.rest.connections.ChifDriverMissingOrNotFound as excp:
            self.retcode = ReturnCodes.V1_CHIF_DRIVER_MISSING_ERROR
            self.ui.printer(
                "Chif driver not found, please check that the iLO channel interface"
                " driver (Chif) is installed.\n"
            )
        except redfish.rest.connections.SecurityStateError as excp:
            self.retcode = ReturnCodes.V1_SECURITY_STATE_ERROR
            self.ui.printer(
                "High security mode [%s] has been enabled. "
                "Please provide valid credentials.\n" % str(excp)
            )
        except redfish.hpilo.risblobstore2.ChifDllMissingError as excp:
            self.retcode = ReturnCodes.REST_ILOREST_CHIF_DLL_MISSING_ERROR
            self.ui.printer(
                "iLOrest Chif dll not found, please check that the "
                "chif dll is present.\n"
            )
        except redfish.hpilo.risblobstore2.UnexpectedResponseError as excp:
            self.retcode = ReturnCodes.REST_ILOREST_UNEXPECTED_RESPONSE_ERROR
            self.ui.printer("Unexpected data received from iLO.\n")
        except redfish.hpilo.risblobstore2.HpIloError as excp:
            self.retcode = ReturnCodes.REST_ILOREST_ILO_ERROR
            self.ui.printer("iLO returned a failed error code.\n")
        except redfish.hpilo.risblobstore2.Blob2CreateError as excp:
            self.retcode = ReturnCodes.REST_ILOREST_CREATE_BLOB_ERROR
            self.ui.printer("Blob create operation failed.\n")
        except redfish.hpilo.risblobstore2.Blob2ReadError as excp:
            self.retcode = ReturnCodes.REST_ILOREST_READ_BLOB_ERROR
            self.ui.printer("Blob read operation failed.\n")
        except redfish.hpilo.risblobstore2.Blob2WriteError as excp:
            self.retcode = ReturnCodes.REST_ILOREST_WRITE_BLOB_ERROR
            self.ui.printer("Blob write operation failed.\n")
        except redfish.hpilo.risblobstore2.Blob2DeleteError as excp:
            self.retcode = ReturnCodes.REST_ILOREST_BLOB_DELETE_ERROR
            self.ui.printer("Blob delete operation failed.\n")
        except redfish.hpilo.risblobstore2.Blob2OverrideError as excp:
            self.retcode = ReturnCodes.REST_ILOREST_BLOB_OVERRIDE_ERROR
            self.ui.error(excp)
            self.ui.printer(
                "\nBlob was overwritten by another user. Please "
                "ensure only one user is making changes at a time locally.\n"
            )
        except redfish.hpilo.risblobstore2.BlobRetriesExhaustedError as excp:
            self.retcode = ReturnCodes.REST_BLOB_RETRIES_EXHAUSETED_ERROR
            self.ui.printer("\nBlob operation still fails after max retries.\n")
        except redfish.hpilo.risblobstore2.Blob2FinalizeError as excp:
            self.retcode = ReturnCodes.REST_ILOREST_BLOB_FINALIZE_ERROR
            self.ui.printer("Blob finalize operation failed.")
        except redfish.hpilo.risblobstore2.BlobNotFoundError as excp:
            self.retcode = ReturnCodes.REST_ILOREST_BLOB_NOT_FOUND_ERROR
            self.ui.printer("Blob not found with key and namespace provided.\n")
        except redfish.ris.rmc_helper.InvalidPathError as excp:
            self.retcode = ReturnCodes.RIS_REF_PATH_NOT_FOUND_ERROR
            self.ui.printer("Reference path not found.")
        except redfish.ris.rmc_helper.IloResponseError as excp:
            self.retcode = ReturnCodes.RIS_ILO_RESPONSE_ERROR
        except redfish.ris.rmc_helper.UserNotAdminError as excp:
            self.ui.user_not_admin()
            self.retcode = ReturnCodes.USER_NOT_ADMIN
        except redfish.hpilo.rishpilo.HpIloInitialError as excp:
            self.ui.error(excp)
            self.retcode = ReturnCodes.RIS_ILO_INIT_ERROR
        except redfish.hpilo.rishpilo.HpIloChifAccessDeniedError as excp:
            self.ui.error(excp)
            self.retcode = ReturnCodes.RIS_ILO_CHIF_ACCESS_DENIED_ERROR
        except redfish.hpilo.rishpilo.HpIloPrepareAndCreateChannelError as excp:
            self.ui.error(excp)
            self.retcode = ReturnCodes.RIS_CREATE_AND_PREPARE_CHANNEL_ERROR
        except redfish.hpilo.rishpilo.HpIloChifPacketExchangeError as excp:
            self.ui.error(excp)
            self.retcode = ReturnCodes.RIS_ILO_CHIF_PACKET_EXCHANGE_ERROR
        except redfish.hpilo.rishpilo.HpIloNoDriverError as excp:
            self.ui.error(excp)
            self.retcode = ReturnCodes.RIS_ILO_CHIF_NO_DRIVER_ERROR
        except redfish.hpilo.rishpilo.HpIloWriteError as excp:
            self.ui.error(excp)
            self.retcode = ReturnCodes.RESOURCE_ALLOCATION_ISSUES_ERROR
        except redfish.hpilo.rishpilo.HpIloReadError as excp:
            self.ui.error(excp)
            self.retcode = ReturnCodes.RESOURCE_ALLOCATION_ISSUES_ERROR
        # ****** RIS OBJECTS ERRORS ******
        except redfish.ris.ris.BiosUnregisteredError as excp:
            self.retcode = ReturnCodes.RIS_RIS_BIOS_UNREGISTERED_ERROR
            self.ui.bios_unregistered_error()
        # ****** FILE/IO ERRORS ******
        except IOError:
            self.retcode = ReturnCodes.INVALID_FILE_INPUT_ERROR
            self.ui.printer(
                "Error accessing the file path. Verify the file path is correct and "
                "you have proper permissions.\n"
            )
        # ****** GENERAL ERRORS ******
        except SystemExit:
            self.retcode = ReturnCodes.GENERAL_ERROR
            raise
        except Exception as excp:
            self.retcode = ReturnCodes.GENERAL_ERROR
            sys.stderr.write("ERROR: %s\n" % excp)

            if self.opts.debug:
                traceback.print_exc(file=sys.stderr)

    def check_for_tab_lists(self, command=None):
        """Function to generate available options for tab tab
        :param command: command for auto tab completion
        :type command: string.
        """
        # TODO: don't always update, only when we have a different selector.
        # Try to use args to get specific nested posibilities?
        changes = dict()

        # select options
        typeslist = list()

        try:
            typeslist = sorted(set(self.app.types()))
            changes["select"] = typeslist
        except:
            pass

        # get/set/info options
        getlist = list()

        try:
            if self.app.typepath.defs:
                typestr = self.app.typepath.defs.typestring
            templist = self.app.getprops()
            dictcopy = copy.copy(templist[0])

            for content in templist:
                for k in list(content.keys()):
                    if k.lower() in HARDCODEDLIST or "@odata" in k.lower():
                        del content[k]
            if "Bios." in dictcopy[typestr]:
                if hasattr(
                    templist[0],
                    "Attributes",
                ):
                    templist = templist[0]["Attributes"]
                else:
                    templist = templist[0]
            else:
                templist = templist[0]
            for key, _ in templist.items():
                getlist.append(key)

            getlist.sort()

            # if select command, get possible values
            infovals = dict()

            if "select" in command:

                if typestr in dictcopy:
                    (_, attributeregistry) = self.app.get_selection(setenable=True)
                    schema, reg = self.app.get_model(dictcopy, attributeregistry)

                    if reg:
                        if "Attributes" in reg:
                            reg = reg["Attributes"]
                        for item in getlist:
                            for attribute in reg:
                                if item == attribute:
                                    infovals.update({item: reg[attribute]})
                                    break

                        changes["nestedinfo"] = infovals

                    elif schema:
                        changes["nestedinfo"] = schema

            changes["get"] = getlist
            changes["nestedprop"] = (
                dictcopy["Attributes"] if "Attributes" in dictcopy else dictcopy
            )
            changes["set"] = getlist
            changes["info"] = getlist
            changes["val"] = []

            readonly_list = []

            for info in schema:
                for checkread in schema[info]:
                    if "readonly" in checkread and schema[info]["readonly"] is True:
                        readonly_list.append(info)

            set_list = [x for x in getlist if x not in readonly_list]

            changes["set"] = set_list

        except:
            pass

        if changes:
            self._redobj.updates_tab_completion_lists(changes)

    def _pull_creds(self, args):
        """Pull creds from the arguments for blobstore"""
        cred_args = {}
        enc = False
        arg_iter = iter(args)
        try:
            for arg in arg_iter:
                if arg in ("--enc", "-e"):
                    enc = True
                if arg in ("-u", "--user"):
                    cred_args["username"] = next(arg_iter)
                elif arg in ("-p", "--password"):
                    cred_args["password"] = next(arg_iter)
        except StopIteration:
            return {}, False
        return cred_args, enc

    def rdmc_parse_arglist(self, cmdinstance, line=None, default=False):
        """
        parses line into arguments taking special consideration
        of quote characters
        :param cmdinstance: command instance to be referenced
        :type cmdinstance: class object
        :param line: string of arguments passed in
        :type line: str.
        :param default: Flag to determine if the parsed command requires the default workaround for
                        argparse in Python 2. Argparse incorrectly assumes a sub-command is always
                        required, so we have to include a default sub-command for no arguments.
        :type default: bool
        :returns: args list
        """

        def checkargs(argopts):
            """Check for optional args"""
            (_, args) = argopts
            for arg in args:
                if arg.startswith("-") or arg.startswith("--"):
                    try:
                        cmdinstance.parser.error(
                            "The option %s is not available for %s"
                            % (arg, cmdinstance.ident["name"])
                        )
                    except SystemExit:
                        raise InvalidCommandLineErrorOPTS("")
            return argopts

        if line is None:
            return checkargs(cmdinstance.parser.parse_known_args(line))

        arglist = []
        if isinstance(line, six.string_types):
            arglist = shlex.split(line, posix=False)

            for ind, val in enumerate(arglist):
                arglist[ind] = val.strip("\"'")
        elif isinstance(line, list):
            arglist = line

        exarglist = []
        if os.name == "nt":
            # need to glob for windows
            for arg in arglist:
                try:
                    gob = glob.glob(arg)

                    if gob and len(gob) > 0:
                        exarglist.extend(gob)
                    else:
                        exarglist.append(arg)
                except:
                    if not arg:
                        continue
                    else:
                        exarglist.append(arg)
        else:
            for arg in arglist:
                if arg:
                    exarglist.append(arg)
        # insert the 'default' positional argument when the first argument is an optional
        # chicken and egg problem. Would be nice to figure out if a help option has been
        # referenced; however, I may not be able to parse the exarglist (line in array form)
        # in the event it is empty (appears there is no way to test parse and subsequently catch
        # the error for flow control)

        found_help = False
        for _opt in exarglist:
            if _opt in ["-h", "--h", "-help", "--help"]:
                found_help = True
                break
        if not found_help and default:
            exarglist.insert(0, "default")
        return checkargs(cmdinstance.parser.parse_known_args(exarglist))


if __name__ == "__main__":
    # Initialization of main command class
    ARGUMENTS = sys.argv[1:]

    RDMC = RdmcCommand(
        Args=ARGUMENTS,
        name=versioning.__shortname__,
        usage=versioning.__shortname__ + " [command]",
        summary="HPE RESTful Interface Tool",
        aliases=[versioning.__shortname__],
        argparser=RdmcOptionParser(),
    )

    # Main execution function call wrapper
    if "setproctitle" in sys.modules:
        FOUND = False
        VARIABLE = setproctitle.getproctitle()

        for items in VARIABLE.split(" "):
            if FOUND:
                VARIABLE = VARIABLE.replace(items, "xxxxxxxx")
                break

            if items == "--password" or items == "-p":
                FOUND = True

        setproctitle.setproctitle(VARIABLE)

    RDMC.retcode = RDMC.run(ARGUMENTS)

    if RDMC.opts:
        if RDMC.opts.verbose:
            RDMC.ui.printer(("ILOREST return code: %s\n" % RDMC.retcode))
    else:
        RDMC.ui.printer(("ILOREST return code: %s\n" % RDMC.retcode))

    # Return code
    sys.exit(RDMC.retcode)<|MERGE_RESOLUTION|>--- conflicted
+++ resolved
@@ -57,7 +57,6 @@
 import extensions
 import versioning
 from config.rdmc_config import RdmcConfig
-<<<<<<< HEAD
 from rdmc_base_classes import HARDCODEDLIST
 from rdmc_base_classes import RdmcCommandBase
 from rdmc_base_classes import RdmcOptionParser
@@ -87,6 +86,7 @@
 from rdmc_helper import InvalidOrNothingChangedSettingsError
 from rdmc_helper import LERR
 from rdmc_helper import LOGGER
+from rdmc_helper import LOUT
 from rdmc_helper import MultipleServerConfigError
 from rdmc_helper import NicMissingOrConfigurationError
 from rdmc_helper import NoChangesFoundOrMadeError
@@ -108,68 +108,6 @@
 from rdmc_helper import UnabletoFindDriveError
 from rdmc_helper import UploadError
 from rdmc_helper import UsernamePasswordRequiredError
-=======
-
-from redfish.ris.rmc_helper import NothingSelectedError, UndefinedClientError
-
-from rdmc_helper import (
-    ReturnCodes,
-    RdmcError,
-    ConfigurationFileError,
-    CommandNotEnabledError,
-    InvalidCommandLineError,
-    InvalidCommandLineErrorOPTS,
-    UI,
-    LOGGER,
-    LERR,
-    LOUT,
-    InvalidFileFormattingError,
-    NoChangesFoundOrMadeError,
-    InvalidFileInputError,
-    NoContentsFoundForOperationError,
-    InfoMissingEntriesError,
-    MultipleServerConfigError,
-    InvalidOrNothingChangedSettingsError,
-    NoDifferencesFoundError,
-    InvalidMSCfileInputError,
-    FirmwareUpdateError,
-    BootOrderMissingEntriesError,
-    NicMissingOrConfigurationError,
-    StandardBlobErrorHandler,
-    NoCurrentSessionEstablished,
-    InvalidCListFileError,
-    FailureDuringCommitError,
-    IncompatibleiLOVersionError,
-    PartitionMoutingError,
-    TimeOutError,
-    DownloadError,
-    UploadError,
-    BirthcertParseError,
-    ResourceExists,
-    IncompatableServerTypeError,
-    IloLicenseError,
-    InvalidKeyError,
-    UnableToDecodeError,
-    UnabletoFindDriveError,
-    Encryption,
-    PathUnavailableError,
-    TaskQueueError,
-    UsernamePasswordRequiredError,
-    TabAndHistoryCompletionClass,
-    iLORisCorruptionError,
-    CloudConnectTimeoutError,
-    CloudConnectFailedError,
-    ProxyConfigFailedError,
-    AlreadyCloudConnectedError,
-)
-
-from argparse import ArgumentParser
-from rdmc_base_classes import RdmcCommandBase, RdmcOptionParser, HARDCODEDLIST
-
-from contextlib import contextmanager
-
-import warnings
->>>>>>> 4c57deef
 
 warnings.filterwarnings("ignore", category=DeprecationWarning)
 
